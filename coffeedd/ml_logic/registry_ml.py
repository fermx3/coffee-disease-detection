--- conflicted
+++ resolved
@@ -94,7 +94,6 @@
     else:
         # Detectar desde capas del modelo
         layers = model_path_or_layers
-<<<<<<< HEAD
         layer_names = [layer.name.lower() for layer in layers]
 
         # Detectar EfficientNet
@@ -241,120 +240,6 @@
                             layer.trainable = False
                         print(f"   🔧 Fine-tuning configurado: {fine_tune_at} capas congeladas")
 
-=======
-        for layer in layers:
-            layer_name = layer.name.lower()
-            if 'efficientnet' in layer_name:
-                return 'efficientnet'
-            elif 'vgg16' in layer_name:
-                return 'vgg16'
-        return 'cnn'  # Default para CNN simple
-
-def build_model_by_architecture(architecture):
-    """Construye el modelo según la arquitectura especificada"""
-    from coffeedd.ml_logic.model import build_simple_cnn_model, build_efficientnet_model, build_vgg16_model
-
-    arch = architecture.lower()
-    if arch == 'efficientnet':
-        model, _ = build_efficientnet_model()  # Desempaquetar tupla, solo devolver modelo
-        return model
-    elif arch == 'vgg16':
-        return build_vgg16_model()
-    elif arch == 'cnn':
-        return build_simple_cnn_model()
-    else:
-        print(f"⚠️  Arquitectura desconocida '{architecture}', usando CNN por defecto")
-        return build_simple_cnn_model()
-
-def load_model_by_architecture(architecture: str, stage="Production", compile_with_metrics=True) -> keras.Model:
-    """
-    Carga el modelo más reciente de una arquitectura específica
-
-    Args:
-        architecture: 'cnn', 'vgg16', o 'efficientnet'
-        stage: Stage de MLflow (si aplica)
-        compile_with_metrics: Si compilar con métricas completas
-
-    Returns:
-        keras.Model: Modelo cargado
-    """
-    print(f"🎯 Cargando modelo específico de arquitectura: {architecture}")
-
-    if MODEL_TARGET == "local":
-        from coffeedd.ml_logic.custom_metrics import DiseaseRecallMetric
-        from coffeedd.ml_logic.model import build_simple_cnn_model, build_efficientnet_model, build_vgg16_model
-
-        local_model_directory = os.path.join(LOCAL_REGISTRY_PATH, "models")
-
-        # Buscar específicamente en la carpeta de esa arquitectura
-        model_path = find_latest_model_by_architecture(local_model_directory, architecture)
-
-        if not model_path:
-            print(Fore.YELLOW + f"⚠️  No se encontró modelo de arquitectura {architecture}, usando carga general" + Style.RESET_ALL)
-            return load_model(stage, compile_with_metrics)
-
-        print(f"📁 Modelo encontrado: {model_path}")
-        # Usar la misma lógica de carga que load_model pero con el archivo específico
-        # [Se podría implementar la lógica de carga aquí o reutilizar]
-
-    # Para otros targets, usar la función general
-    return load_model(stage, compile_with_metrics)
-
-def load_model(stage="Production", compile_with_metrics=True) -> keras.Model:
-    from coffeedd.ml_logic.custom_metrics import DiseaseRecallMetric
-    from coffeedd.ml_logic.model import build_simple_cnn_model, build_efficientnet_model, build_vgg16_model
-
-    def reconstruct_model_from_weights(model_path, architecture):
-        """Reconstruye un modelo desde archivos de pesos usando múltiples estrategias"""
-        print(f"🏗️  Reconstruyendo modelo {architecture}...")
-        print(f"📁 Archivo de pesos: {os.path.basename(model_path)}")
-
-        # Función helper para probar carga de pesos
-        def try_load_weights(model, path, strategy_name):
-            try:
-                print(f"   📊 Modelo tiene {len(model.layers)} capas")
-                model.load_weights(path)
-                print(Fore.GREEN + f"   ✅ Pesos cargados exitosamente ({strategy_name})" + Style.RESET_ALL)
-                return True
-            except Exception as e:
-                error_msg = str(e)
-                if "Layer count mismatch" in error_msg:
-                    print(f"   ❌ {strategy_name}: Incompatibilidad de capas")
-                elif "axes don't match array" in error_msg:
-                    print(f"   ❌ {strategy_name}: Incompatibilidad de dimensiones")
-                else:
-                    print(f"   ❌ {strategy_name}: {error_msg[:100]}")
-                return False
-
-        # Estrategias por arquitectura
-        if architecture == 'efficientnet':
-            strategies = [
-                ("EfficientNet estándar", "standard"),
-                ("EfficientNet con fine-tuning", "finetuning")
-            ]
-        elif architecture == 'vgg16':
-            strategies = [("VGG16 estándar", "standard")]
-        else:  # CNN simple
-            strategies = [("CNN simple", "standard")]
-
-        # Probar cada estrategia
-        for strategy_name, strategy_type in strategies:
-            try:
-                print(f"🔍 Intentando estrategia: {strategy_name}...")
-
-                # Construir modelo según arquitectura
-                if architecture == 'efficientnet':
-                    model, base_model = build_efficientnet_model()
-
-                    if strategy_type == "finetuning":
-                        # Configurar fine-tuning
-                        base_model.trainable = True
-                        fine_tune_at = len(base_model.layers) - 15
-                        for layer in base_model.layers[:fine_tune_at]:
-                            layer.trainable = False
-                        print(f"   🔧 Fine-tuning configurado: {fine_tune_at} capas congeladas")
-
->>>>>>> d3f0ae5b
                         # Compilar con learning rate ajustado
                         model.compile(
                             optimizer=keras.optimizers.Adam(learning_rate=0.001 / 10),
