
import numpy as np
from colorama import Fore, Style
from PIL import Image
from io import BytesIO
import base64
from sklearn.metrics import classification_report, confusion_matrix
import matplotlib.pyplot as plt
import seaborn as sns
import os

from coffeedd.ml_logic.data import create_dataset_from_directory, create_tf_dataset
from coffeedd.ml_logic.custom_weights import get_class_weights
from coffeedd.ml_logic.registry_ml import load_model, save_results, save_model, mlflow_transition_model, mlflow_run
from coffeedd.ml_logic.model import initialize_model, compile_model, train_model
from coffeedd.ml_logic.data_analysis import plot_training_metrics_combined, analyze_training_convergence_combined, analyze_false_negatives, analyze_disease_recall
from coffeedd.ml_logic.gcs_upload import upload_latest_model_to_gcs, list_models_in_gcs
<<<<<<< HEAD
from coffeedd.params import LOCAL_DATA_PATH, CLASS_NAMES, SAMPLE_SIZE, BATCH_SIZE, FINE_TUNE, SAMPLE_NAME, MODEL_TARGET, MODELS_PATH, NUM_CLASSES, MODEL_NAME, PRODUCTION_MODEL

# Sistema de caché global para el modelo
_cached_model = None
_cached_model_path = None
_production_model_cache = None  # Caché específico para modelo de producción

def get_cached_model():
    """
    Obtiene el modelo desde caché o lo carga si no está en memoria.

    Estrategia de carga:
    1. Si PRODUCTION_MODEL está definido, usa ese modelo específico (rápido)
    2. Si no, busca el modelo más reciente (normal)
    3. Para GCS: evita búsquedas innecesarias cuando hay modelo en producción

    Returns:
        Model: Modelo Keras cargado o None si no existe
    """
    global _cached_model, _cached_model_path, _production_model_cache

    try:
        # Verificar si hay un modelo específico de producción configurado
        production_model = PRODUCTION_MODEL

        if production_model:
            return _get_production_model(production_model)
        else:
            return _get_latest_model()

    except Exception as e:
        print(Fore.RED + f"❌ Error en get_cached_model(): {e}" + Style.RESET_ALL)
        # En caso de error, intentar carga directa
        return load_model()

def _get_production_model(production_model_name):
    """
    Carga un modelo específico de producción (rápido, sin búsquedas)

    Args:
        production_model_name: Nombre del modelo (ej: model_VGG16_20251102-073551.keras)
    """
    global _production_model_cache

    from coffeedd.params import LOCAL_REGISTRY_PATH, MODEL_ARCHITECTURE
    import os

    # Si ya tenemos el modelo de producción en caché
    if _production_model_cache is not None and _production_model_cache.get('name') == production_model_name:
        print(Fore.GREEN + f"⚡ Usando modelo de producción desde caché: {production_model_name}" + Style.RESET_ALL)
        return _production_model_cache['model']

    # Buscar el modelo específico localmente
    models_base_dir = os.path.join(LOCAL_REGISTRY_PATH, "models")
    architecture_dir = os.path.join(models_base_dir, MODEL_ARCHITECTURE.lower())
    production_model_path = os.path.join(architecture_dir, production_model_name)

    # Si existe localmente, usarlo
    if os.path.exists(production_model_path):
        print(Fore.CYAN + f"🎯 Cargando modelo de producción: {production_model_name}" + Style.RESET_ALL)
        print(Fore.BLUE + f"📁 Desde: {production_model_path}" + Style.RESET_ALL)

        # Cargar directamente sin buscar otros modelos
        from coffeedd.ml_logic.registry_ml import load_specific_model
        model = load_specific_model(production_model_path)

        if model:
            # Almacenar en caché de producción
            _production_model_cache = {
                'name': production_model_name,
                'path': production_model_path,
                'model': model
            }
            print(Fore.GREEN + f"✅ Modelo de producción cargado y cacheado" + Style.RESET_ALL)
            return model

    # Si no existe localmente y MODEL_TARGET=gcs, intentar descargarlo
    if MODEL_TARGET == "gcs":
        print(Fore.YELLOW + f"⚠️  Modelo de producción no encontrado localmente: {production_model_name}" + Style.RESET_ALL)
        print(Fore.BLUE + f"🔍 Buscando en GCS..." + Style.RESET_ALL)

        # Buscar específicamente este modelo en GCS
        model = _download_specific_model_from_gcs(production_model_name)
        if model:
            _production_model_cache = {
                'name': production_model_name,
                'path': f"gcs:{production_model_name}",
                'model': model
            }
            return model

    # Si no se encuentra el modelo de producción, fallback al método normal
    print(Fore.YELLOW + f"⚠️  Modelo de producción '{production_model_name}' no encontrado" + Style.RESET_ALL)
    print(Fore.BLUE + f"🔄 Fallback: buscando último modelo disponible..." + Style.RESET_ALL)
    return _get_latest_model()

def _get_latest_model():
    """
    Obtiene el modelo más reciente (método original)
    """
    global _cached_model, _cached_model_path

    from coffeedd.ml_logic.registry_ml import find_latest_model_by_architecture
    from coffeedd.params import LOCAL_REGISTRY_PATH, MODEL_ARCHITECTURE
    import os

    models_base_dir = os.path.join(LOCAL_REGISTRY_PATH, "models")
    latest_model_path = find_latest_model_by_architecture(models_base_dir, MODEL_ARCHITECTURE.lower())

    # Si no hay modelo en disco, verificar GCS si es el target
    if latest_model_path is None and MODEL_TARGET == "gcs":
        print(Fore.BLUE + "🔍 Verificando modelo en GCS..." + Style.RESET_ALL)
        # Forzar carga desde GCS (esto actualizará el caché local)
        _cached_model = load_model()
        _cached_model_path = "gcs_loaded"  # Marcar como cargado desde GCS
        return _cached_model

    # Si no hay modelo disponible
    if latest_model_path is None:
        print(Fore.YELLOW + "⚠️  No hay modelo disponible" + Style.RESET_ALL)
        _cached_model = None
        _cached_model_path = None
        return None

    # Si ya tenemos el modelo en caché y la ruta no ha cambiado
    if _cached_model is not None and _cached_model_path == latest_model_path:
        print(Fore.GREEN + "⚡ Usando modelo desde caché en memoria" + Style.RESET_ALL)
        return _cached_model

    # Si hay un modelo más reciente o no tenemos caché
    if _cached_model_path != latest_model_path:
        if _cached_model_path is not None:
            print(Fore.BLUE + "🔄 Modelo actualizado detectado, recargando caché..." + Style.RESET_ALL)
        else:
            print(Fore.BLUE + "🔄 Cargando modelo en caché..." + Style.RESET_ALL)

        # Cargar el modelo
        _cached_model = load_model()
        _cached_model_path = latest_model_path

        if _cached_model is not None:
            print(Fore.GREEN + "✅ Modelo cargado y almacenado en caché" + Style.RESET_ALL)

        return _cached_model

    return _cached_model

def _download_specific_model_from_gcs(model_name):
    """
    Descarga un modelo específico desde GCS sin buscar todos los modelos

    Args:
        model_name: Nombre del modelo a descargar
    """
    try:
        from google.cloud import storage
        from coffeedd.params import BUCKET_NAME, LOCAL_REGISTRY_PATH, MODEL_ARCHITECTURE
        import os

        client = storage.Client()
        bucket = client.bucket(BUCKET_NAME)

        # Construir la ruta en GCS
        gcs_path = f"models/{MODEL_ARCHITECTURE.lower()}/{model_name}"
        blob = bucket.blob(gcs_path)

        if not blob.exists():
            print(Fore.RED + f"❌ Modelo no encontrado en GCS: {gcs_path}" + Style.RESET_ALL)
            return None

        # Crear directorio local
        architecture_dir = os.path.join(LOCAL_REGISTRY_PATH, "models", MODEL_ARCHITECTURE.lower())
        os.makedirs(architecture_dir, exist_ok=True)

        # Descargar
        local_path = os.path.join(architecture_dir, model_name)
        print(Fore.BLUE + f"📥 Descargando modelo específico: {gcs_path}" + Style.RESET_ALL)
        blob.download_to_filename(local_path)

        # Cargar el modelo descargado
        from coffeedd.ml_logic.registry_ml import load_specific_model
        model = load_specific_model(local_path)

        if model:
            print(Fore.GREEN + f"✅ Modelo de producción descargado y cargado" + Style.RESET_ALL)

        return model

    except Exception as e:
        print(Fore.RED + f"❌ Error descargando modelo específico: {e}" + Style.RESET_ALL)
        return None

def clear_model_cache():
    """Limpia el caché del modelo (útil después de entrenar un nuevo modelo)"""
    global _cached_model, _cached_model_path
    _cached_model = None
    _cached_model_path = None
    print(Fore.BLUE + "🧹 Caché del modelo limpiado" + Style.RESET_ALL)

def warm_model_cache():
    """Precalienta el caché cargando el modelo en memoria"""
    print(Fore.CYAN + "🔥 Precalentando caché del modelo..." + Style.RESET_ALL)
    model = get_cached_model()
    if model is not None:
        print(Fore.GREEN + "✅ Caché precalentado exitosamente" + Style.RESET_ALL)
        return True
    else:
        print(Fore.YELLOW + "⚠️  No hay modelo disponible para precalentar" + Style.RESET_ALL)
        return False

def get_cache_status():
    """Obtiene el estado actual del caché"""
    global _cached_model, _cached_model_path

    model_architecture = None
    if _cached_model:
        try:
            from coffeedd.ml_logic.registry_ml import detect_model_architecture
            model_architecture = detect_model_architecture(_cached_model.layers)
        except:
            model_architecture = "unknown"

    status = {
        "has_cached_model": _cached_model is not None,
        "cached_model_path": _cached_model_path,
        "model_layers": len(_cached_model.layers) if _cached_model else None,
        "model_architecture": model_architecture
    }

    return status
=======
from coffeedd.params import LOCAL_DATA_PATH, CLASS_NAMES, SAMPLE_SIZE, BATCH_SIZE, FINE_TUNE, SAMPLE_NAME, MODEL_TARGET, MODELS_PATH, NUM_CLASSES, MODEL_NAME
>>>>>>> d3f0ae5b

@mlflow_run
def train(metrics_viz=True, test_mode=False):
    print(Fore.MAGENTA + "\n⭐️ Empezando el entrenamiento del modelo... ⭐️" + Style.RESET_ALL)

    print(f"🚀 Cargando datos... con {SAMPLE_NAME}")
    (train_paths, train_labels), (val_paths, val_labels), (test_paths, test_labels) = \
        create_dataset_from_directory(LOCAL_DATA_PATH, CLASS_NAMES, sample_size=SAMPLE_SIZE)

    # Crear datasets de TensorFlow
    train_dataset = create_tf_dataset(train_paths, train_labels, BATCH_SIZE,
                                    is_training=True, augment=True)
    val_dataset = create_tf_dataset(val_paths, val_labels, BATCH_SIZE,
                                    is_training=False, augment=False)
    test_dataset = create_tf_dataset(test_paths, test_labels, BATCH_SIZE,
                                    is_training=False, augment=False)

    print("\n✅ Datasets creados exitosamente (carga on-the-fly activada)")

    class_weights = get_class_weights(
        train_labels=train_labels,
    )

    #Entrenar el modelo usando `model.py`
        # Cargar o inicializar modelo
    try:
<<<<<<< HEAD
        model = get_cached_model()
=======
        model = load_model()
>>>>>>> d3f0ae5b
        if model is not None:
            print(Fore.GREEN + "✅ Modelo existente cargado exitosamente" + Style.RESET_ALL)
        else:
            print(Fore.YELLOW + "⚠️  No hay modelo existente, creando uno nuevo..." + Style.RESET_ALL)
            model = initialize_model(train_labels)
    except Exception as e:
        print(Fore.YELLOW + f"⚠️  Error al cargar modelo existente: {str(e)[:100]}" + Style.RESET_ALL)
        print(Fore.BLUE + "🔄 Creando modelo nuevo..." + Style.RESET_ALL)
        model = initialize_model(train_labels)

    model = compile_model(model)

    model, history = train_model(
        model,
        train_dataset,
        train_labels,
        val_dataset,
        val_labels,
        class_weights=class_weights,
        fine_tune=FINE_TUNE
    )

    val_recall = np.max(history.history['val_recall'])
    print(Fore.GREEN + f"\n✅ Entrenamiento completado. Mejor recall en validación: {val_recall:.4f}" + Style.RESET_ALL)

    val_disease_recall = np.max(history.history['val_disease_recall'])
    print(Fore.GREEN + f"\n✅ Entrenamiento completado. Mejor disease recall en validación: {val_disease_recall:.4f}" + Style.RESET_ALL)

    # ==========================================
    # NUEVO: VISUALIZACIONES DE MÉTRICAS DE ENTRENAMIENTO (HISTORIAL COMBINADO)
    # ==========================================
    if metrics_viz:
        training_viz_metrics = {}
        convergence_metrics = {}

        if history is not None:
            print(f"\n{Fore.MAGENTA}📊 Generando visualizaciones de entrenamiento...{Style.RESET_ALL}")

            model_name = MODEL_NAME

            # Generar visualizaciones de métricas de entrenamiento
            training_viz_metrics = plot_training_metrics_combined(
                combined_history=history,
                model_name=model_name,
                sample_name=SAMPLE_NAME,
                test_labels=test_labels,
                y_pred_test_classes=None,
                verbose=True
            )

            # Análisis de convergencia del entrenamiento
            convergence_metrics = analyze_training_convergence_combined(
                combined_history=history,
                verbose=True
            )
            print(f"     - Visualización entrenamiento: {len(training_viz_metrics)}")
            print(f"     - Convergencia: {len(convergence_metrics)}")

            # Información sobre archivos generados
            files_generated = []

            if training_viz_metrics:
                training_metrics_file = f'{MODELS_PATH}/training_metrics_{model_name}.png'
                files_generated.append(training_metrics_file)

            print(f"   • Archivos generados: {len(files_generated)}")
            for i, file_path in enumerate(files_generated, 1):
                print(f"     {i}. {file_path}")


        else:
            print(f"\n{Fore.YELLOW}⚠️  No se proporcionó historial de entrenamiento. Saltando visualizaciones.{Style.RESET_ALL}")


    params = dict(
        context="train" if not test_mode else "test_train",
        training_set_size=SAMPLE_NAME,
        img_count=len(train_labels),
        model_name=model_name,
        fine_tune=FINE_TUNE
    )

    # Guardar resultados y modelo entrenado si no es modo test
    if not test_mode:
        # Combinar métricas manejando duplicados (convergence_metrics tiene prioridad)
        combined_metrics = training_viz_metrics.copy()
        combined_metrics.update(convergence_metrics)

        # Save results on the hard drive using coffeedd.ml_logic.registry
        save_results(params=params, metrics=combined_metrics)

        # Save model weight on the hard drive (and optionally on GCS too!)
        save_model(model=model)

        # Limpiar caché después de guardar nuevo modelo
        clear_model_cache()

        # El ultimo modelo debe ser movido a "Staging" en MLflow si se usa MLflow
        if MODEL_TARGET == "mlflow":
            mlflow_transition_model(current_stage="None", new_stage="Staging")

    print(Fore.MAGENTA + "\n🏁 Proceso de entrenamiento finalizado. 🏁" + Style.RESET_ALL)

    return {"val_recall":val_recall, "val_disease_recall":val_disease_recall}

@mlflow_run
def evaluate(confusion_matrix_viz=True, false_negatives_analysis=True):
    """
    Evalúa el modelo entrenado en el test set y genera métricas detalladas

    Args:
        combined_history: History combinado de train_model() (opcional)
    """
    print(Fore.MAGENTA + "\n🧪 Empezando evaluación del modelo... 🧪" + Style.RESET_ALL)

    # Cargar el modelo entrenado
<<<<<<< HEAD
    model = get_cached_model()
=======
    model = load_model()
>>>>>>> d3f0ae5b
    assert model is not None, "Modelo no encontrado. Entrena el modelo primero."

    print(f"🚀 Cargando datos de test... con {SAMPLE_NAME}")

    # Cargar datasets (solo necesitamos test)
    (train_paths, train_labels), (val_paths, val_labels), (test_paths, test_labels) = \
        create_dataset_from_directory(LOCAL_DATA_PATH, CLASS_NAMES, sample_size=SAMPLE_SIZE)

    # Crear dataset de test
    test_dataset = create_tf_dataset(test_paths, test_labels, BATCH_SIZE,
                                   is_training=False, augment=False)

    print("\n✅ Dataset de test creado exitosamente")

    # Constantes
    model_name = MODEL_NAME
    sample_name = SAMPLE_NAME

    print("\n" + "="*60)
    print(Fore.CYAN + "🧪 EVALUACIÓN FINAL EN TEST SET" + Style.RESET_ALL)
    print("="*60)

    # Evaluar en test
    print(Fore.YELLOW + "📊 Calculando métricas en test set..." + Style.RESET_ALL)
    test_results = model.evaluate(test_dataset, verbose=1)

    test_loss = test_results[0]
    test_accuracy = test_results[1]
    test_recall = test_results[3] if len(test_results) > 3 else 0.0

    print(f"\n{Fore.GREEN}📈 Métricas del Test Set:{Style.RESET_ALL}")
    print(f"   • Test Loss: {test_loss:.4f}")
    print(f"   • Test Accuracy: {test_accuracy:.4f}")
    print(f"   • Test Recall: {test_recall:.4f}")

    # Predecir en test
    print(f"\n{Fore.YELLOW}🔮 Generando predicciones...{Style.RESET_ALL}")
    y_pred_test = model.predict(test_dataset, verbose=1)
    y_pred_test_classes = np.argmax(y_pred_test, axis=1)

    # Identificar clases presentes en test
    unique_test_classes = np.unique(test_labels)
    print(f"\n{Fore.BLUE}🏷️  Clases presentes en test set: {unique_test_classes}{Style.RESET_ALL}")

    # Verificar si todas las clases están presentes
    missing_classes = set(range(NUM_CLASSES)) - set(unique_test_classes)
    if missing_classes:
        missing_class_names = [CLASS_NAMES[i] for i in missing_classes]
        print(f"{Fore.YELLOW}⚠️  Clases ausentes en test: {missing_class_names}{Style.RESET_ALL}")

    # Classification report
    print("\n" + "="*60)
    print(Fore.CYAN + "📊 CLASSIFICATION REPORT" + Style.RESET_ALL)
    print("="*60)

    # Especificar solo las clases presentes (recomendado para muestras pequeñas)
    if len(unique_test_classes) < NUM_CLASSES:
        # Usar solo nombres de clases presentes
        target_names_present = [CLASS_NAMES[i] for i in unique_test_classes]
        classification_rep = classification_report(
            test_labels, y_pred_test_classes,
            labels=unique_test_classes,
            target_names=target_names_present,
            digits=4
        )
        print(classification_rep)
        print(f"\n{Fore.YELLOW}⚠️  Nota: Solo se muestran las {len(unique_test_classes)} clases presentes en el test set.{Style.RESET_ALL}")
    else:
        # Todas las clases presentes, usar reporte completo
        classification_rep = classification_report(
            test_labels, y_pred_test_classes,
            target_names=CLASS_NAMES,
            digits=4
        )
        print(classification_rep)

    if confusion_matrix_viz:
        # Matriz de confusión
        print(f"\n{Fore.YELLOW}📈 Generando matriz de confusión...{Style.RESET_ALL}")
        cm = confusion_matrix(test_labels, y_pred_test_classes, labels=unique_test_classes)

        # Usar solo nombres de clases presentes para los ejes
        axis_labels = [CLASS_NAMES[i] for i in unique_test_classes]

        # Crear directorio de modelos si no existe
        os.makedirs(MODELS_PATH, exist_ok=True)

        # Nombre descriptivo para la matriz de confusión
        confusion_matrix_filename = f'{MODELS_PATH}/confusion_matrix_{model_name}.png'

        # Crear la matriz de confusión
        plt.figure(figsize=(12, 10))
        sns.heatmap(cm, annot=True, fmt='d', cmap='Blues',
                    xticklabels=axis_labels, yticklabels=axis_labels,
                    cbar_kws={'label': 'Count'})
        plt.title(f'Matriz de Confusión - Test Set\n{model_name} - {sample_name}',
                fontsize=16, fontweight='bold')
        plt.ylabel('Etiqueta Real', fontsize=12)
        plt.xlabel('Predicción', fontsize=12)
        plt.xticks(rotation=45, ha='right')
        plt.yticks(rotation=0)
        plt.tight_layout()
        plt.savefig(confusion_matrix_filename, dpi=300, bbox_inches='tight')
        plt.close()  # Cerrar la figura para liberar memoria

        print(f"{Fore.GREEN}💾 Matriz de confusión guardada: {confusion_matrix_filename}{Style.RESET_ALL}")

    # ==========================================
    # ANÁLISIS DE FALSOS NEGATIVOS
    # ==========================================
    fn_metrics = {}
    disease_metrics = {}

    if false_negatives_analysis:
        print(f"\n{Fore.MAGENTA}🔍 Ejecutando análisis de falsos negativos...{Style.RESET_ALL}")

        # Análisis de falsos negativos por clase
        fn_metrics = analyze_false_negatives(
            test_labels=test_labels,
            y_pred_test_classes=y_pred_test_classes,
            verbose=True
        )

        # Análisis de disease recall (detección binaria de enfermedades)
        disease_metrics = analyze_disease_recall(
            test_labels=test_labels,
            y_pred_test_classes=y_pred_test_classes,
            verbose=True
        )

    # ==========================================
    # GUARDAR RESULTADOS EN MLFLOW
    # ==========================================

    # Parámetros base
    params = dict(
        context="evaluate",
        training_set_size=SAMPLE_NAME,
        test_img_count=len(test_labels),
        model_name=model_name,
        classes_in_test=len(unique_test_classes),
        total_classes=NUM_CLASSES,
    )

    # Métricas base del modelo
    base_metrics = dict(
        test_loss=test_loss,
        test_accuracy=test_accuracy,
        test_recall=test_recall
    )

    # Combinar TODAS las métricas para MLflow (solo las que existen)
    all_metrics = {
        **base_metrics,               # Métricas básicas de evaluación
        **fn_metrics,                # Análisis de falsos negativos (vacío si no se ejecutó)
        **disease_metrics,           # Métricas de disease recall (vacío si no se ejecutó)
    }

    print(f"\n{Fore.CYAN}📤 Subiendo métricas a MLflow...{Style.RESET_ALL}")
    print(f"   • Parámetros: {len(params)} items")
    print(f"   • Métricas totales: {len(all_metrics)} items")
    print(f"     - Evaluación básica: {len(base_metrics)}")
    if fn_metrics:
        print(f"     - Falsos negativos: {len(fn_metrics)}")
    if disease_metrics:
        print(f"     - Disease detection: {len(disease_metrics)}")

    # Guardar resultados (esto incluirá TODAS las métricas en MLflow)
    save_results(params=params, metrics=all_metrics)

    print("\n" + "="*60)
    print(Fore.GREEN + "✅ EVALUACIÓN COMPLETADA EXITOSAMENTE" + Style.RESET_ALL)
    print("="*60)
    print(f"{Fore.GREEN}📋 Resumen:{Style.RESET_ALL}")
    print(f"   • Imágenes evaluadas: {len(test_labels)}")
    print(f"   • Clases evaluadas: {len(unique_test_classes)}/{NUM_CLASSES}")
    print(f"   • Accuracy final: {test_accuracy:.4f}")
    print(f"   • Recall final: {test_recall:.4f}")

    # Solo mostrar métricas si se calcularon
    if disease_metrics and 'disease_recall' in disease_metrics:
        print(f"   • Disease Recall: {disease_metrics['disease_recall']:.4f}")
    if fn_metrics and 'total_false_negatives' in fn_metrics:
        print(f"   • Falsos Negativos totales: {fn_metrics['total_false_negatives']}")
        print(f"   • Tasa FN global: {fn_metrics.get('overall_false_negative_rate', 0):.1f}%")

    # Información sobre archivos generados
    files_generated = [confusion_matrix_filename]

    print(f"   • Archivos generados: {len(files_generated)}")
    for i, file_path in enumerate(files_generated, 1):
        print(f"     {i}. {file_path}")

    print(f"   • Total métricas en MLflow: {len(all_metrics)}")

    # Retornar métricas combinadas
    return {
        "test_loss": test_loss,
        "test_accuracy": test_accuracy,
        "test_recall": test_recall,
        "disease_recall": disease_metrics.get('disease_recall', None),
        "classes_evaluated": len(unique_test_classes),
        "total_images": len(test_labels),
        "confusion_matrix_path": confusion_matrix_filename,
        "total_false_negatives": fn_metrics.get('total_false_negatives', None),
        "false_negative_rate": fn_metrics.get('overall_false_negative_rate', None),
        "mlflow_metrics_count": len(all_metrics),
        "files_generated": files_generated,
    }

def pred(img_source=None) -> dict:
    """
    Predicción flexible que acepta:
    - Ruta de archivo (str): '/path/to/image.jpg'
    - Bytes (bytes): contenido de imagen
    - Base64 (str): string base64 codificado
    """
    print(Fore.MAGENTA + "\n🔎 Empezando predicción... 🔎" + Style.RESET_ALL)

    # Intentar cargar modelo existente
<<<<<<< HEAD
    model = get_cached_model()
=======
    model = load_model()
>>>>>>> d3f0ae5b

    if model is None:
        print(Fore.YELLOW + "⚠️  No se pudo cargar modelo existente" + Style.RESET_ALL)
        print(Fore.BLUE + "🔄 Para hacer predicciones, necesitas entrenar un modelo primero" + Style.RESET_ALL)
        print(Fore.CYAN + "💡 Ejecuta: make run_train" + Style.RESET_ALL)
        raise ValueError("No hay modelo disponible para predicción. Entrena un modelo primero con 'make run_train'")

    print(Fore.GREEN + "✅ Modelo cargado exitosamente" + Style.RESET_ALL)

    if img_source is None:
        img_source = input("Ingresa la ruta de la imagen: ").strip()

    # MANEJO ROBUSTO DE DIFERENTES INPUTS
    try:
        if isinstance(img_source, bytes):
            # Caso 1: Bytes directos (desde UploadFile)
            img = Image.open(BytesIO(img_source))

        elif isinstance(img_source, str):
            # Caso 2: String - puede ser ruta O base64

            # Detectar si es base64
            if img_source.startswith('data:image'):
                # Formato: data:image/jpeg;base64,/9j/4AA...
                img_source = img_source.split(',')[1]

            # Intentar decodificar base64
            try:
                img_data = base64.b64decode(img_source)
                img = Image.open(BytesIO(img_data))
            except:
                # Si falla, es una ruta de archivo
                img = Image.open(img_source)
        else:
            raise ValueError(f"Tipo de input no soportado: {type(img_source)}")

    except Exception as e:
        raise ValueError(f"Error al cargar imagen: {str(e)}")

    # Preprocesar
    img = img.resize((224, 224)).convert('RGB')
    img_array = np.array(img) / 255.0
    img_array = np.expand_dims(img_array, 0)

    # Predecir
    predictions = model.predict(img_array)
    predicted_class = np.argmax(predictions)
    probability = float(np.max(predictions))

    print(Fore.GREEN + f"\n✅ Predicción: {CLASS_NAMES[predicted_class]} ({probability:.4f})" + Style.RESET_ALL)

    return {
        "class_name": CLASS_NAMES[predicted_class],
        "probability": probability,
        "raw": {
            CLASS_NAMES[i]: float(predictions[0][i])
            for i in range(len(CLASS_NAMES))
        }
    }

@mlflow_run
def upload_model_to_gcs(model_version: str = None, dry_run: bool = False):
    """
    Sube el último modelo entrenado a Google Cloud Storage

    Args:
        model_version: Versión específica del modelo (si None, usa timestamp)
        dry_run: Si es True, solo simula la subida sin ejecutarla

    Returns:
        dict: Información sobre la subida
    """
    print(Fore.MAGENTA + "\n☁️  Subiendo modelo a GCS... ☁️" + Style.RESET_ALL)

    try:
        # Ejecutar subida
        result = upload_latest_model_to_gcs(
            model_version=model_version,
            include_metadata=True,
            dry_run=dry_run
        )

        if not dry_run:
            # Guardar información de la subida en MLflow
            save_results(
                params={
                    "context": "gcs_upload",
                    "model_version": result["model_version"],
                    "gcs_bucket": "configured",
                    "include_metadata": True
                },
                metrics={
                    "model_size_mb": result["model_size_mb"],
                    "metadata_fields": result["metadata_fields"],
                    "upload_success": 1 if result["success"] else 0
                }
            )

            print(f"\n{Fore.GREEN}✅ Modelo subido exitosamente a GCS{Style.RESET_ALL}")
            print(f"   • Versión: {result['model_version']}")
            print(f"   • Tamaño: {result['model_size_mb']:.2f} MB")
            print(f"   • Ruta GCS: {result['gcs_paths']['model']}")

        return result

    except Exception as e:
        print(f"{Fore.RED}❌ Error subiendo modelo: {e}{Style.RESET_ALL}")
        raise

def list_gcs_models(limit: int = 10):
    """
    Lista los modelos disponibles en GCS

    Args:
        limit: Número máximo de modelos a mostrar
    """
    print(Fore.CYAN + "\n📋 Modelos en Google Cloud Storage" + Style.RESET_ALL)
    print("="*60)

    try:
        models = list_models_in_gcs(limit=limit)

        if not models:
            print(f"{Fore.YELLOW}📂 No se encontraron modelos en GCS{Style.RESET_ALL}")
            return []

        print(f"\n📊 Encontrados {len(models)} modelos:")
        for i, model in enumerate(models, 1):
            print(f"\n{i}. {model['name']}")
            print(f"   📏 Tamaño: {model['size_mb']:.2f} MB")
            print(f"   📅 Creado: {model['created'].strftime('%Y-%m-%d %H:%M:%S')}")
            print(f"   🔗 Ruta: {model['gcs_path']}")

        return models

    except Exception as e:
        print(f"{Fore.RED}❌ Error listando modelos: {e}{Style.RESET_ALL}")
        return []<|MERGE_RESOLUTION|>--- conflicted
+++ resolved
@@ -15,7 +15,6 @@
 from coffeedd.ml_logic.model import initialize_model, compile_model, train_model
 from coffeedd.ml_logic.data_analysis import plot_training_metrics_combined, analyze_training_convergence_combined, analyze_false_negatives, analyze_disease_recall
 from coffeedd.ml_logic.gcs_upload import upload_latest_model_to_gcs, list_models_in_gcs
-<<<<<<< HEAD
 from coffeedd.params import LOCAL_DATA_PATH, CLASS_NAMES, SAMPLE_SIZE, BATCH_SIZE, FINE_TUNE, SAMPLE_NAME, MODEL_TARGET, MODELS_PATH, NUM_CLASSES, MODEL_NAME, PRODUCTION_MODEL
 
 # Sistema de caché global para el modelo
@@ -246,9 +245,6 @@
     }
 
     return status
-=======
-from coffeedd.params import LOCAL_DATA_PATH, CLASS_NAMES, SAMPLE_SIZE, BATCH_SIZE, FINE_TUNE, SAMPLE_NAME, MODEL_TARGET, MODELS_PATH, NUM_CLASSES, MODEL_NAME
->>>>>>> d3f0ae5b
 
 @mlflow_run
 def train(metrics_viz=True, test_mode=False):
@@ -275,11 +271,7 @@
     #Entrenar el modelo usando `model.py`
         # Cargar o inicializar modelo
     try:
-<<<<<<< HEAD
         model = get_cached_model()
-=======
-        model = load_model()
->>>>>>> d3f0ae5b
         if model is not None:
             print(Fore.GREEN + "✅ Modelo existente cargado exitosamente" + Style.RESET_ALL)
         else:
@@ -396,11 +388,7 @@
     print(Fore.MAGENTA + "\n🧪 Empezando evaluación del modelo... 🧪" + Style.RESET_ALL)
 
     # Cargar el modelo entrenado
-<<<<<<< HEAD
     model = get_cached_model()
-=======
-    model = load_model()
->>>>>>> d3f0ae5b
     assert model is not None, "Modelo no encontrado. Entrena el modelo primero."
 
     print(f"🚀 Cargando datos de test... con {SAMPLE_NAME}")
@@ -621,11 +609,7 @@
     print(Fore.MAGENTA + "\n🔎 Empezando predicción... 🔎" + Style.RESET_ALL)
 
     # Intentar cargar modelo existente
-<<<<<<< HEAD
     model = get_cached_model()
-=======
-    model = load_model()
->>>>>>> d3f0ae5b
 
     if model is None:
         print(Fore.YELLOW + "⚠️  No se pudo cargar modelo existente" + Style.RESET_ALL)
